--- conflicted
+++ resolved
@@ -43,11 +43,7 @@
          """.stripMargin)
       checkAnswer(df, Nil)
       assert(
-<<<<<<< HEAD
-        df.queryExecution.optimizedPlan.find(_.isInstanceOf[RepartitionOperation]).nonEmpty,
-=======
-        df.queryExecution.optimizedPlan.exists(_.isInstanceOf[WithCTE]),
->>>>>>> 61aa65d9
+        df.queryExecution.optimizedPlan.exists(_.isInstanceOf[RepartitionOperation]),
         "Non-deterministic With-CTE with multiple references should be not inlined.")
     }
   }
@@ -64,11 +60,7 @@
          """.stripMargin)
       checkAnswer(df, Nil)
       assert(
-<<<<<<< HEAD
-        df.queryExecution.optimizedPlan.find(_.isInstanceOf[RepartitionOperation]).nonEmpty,
-=======
-        df.queryExecution.optimizedPlan.exists(_.isInstanceOf[WithCTE]),
->>>>>>> 61aa65d9
+        df.queryExecution.optimizedPlan.exists(_.isInstanceOf[RepartitionOperation]),
         "Non-deterministic With-CTE with multiple references should be not inlined.")
     }
   }
@@ -88,11 +80,7 @@
         df.queryExecution.analyzed.exists(_.isInstanceOf[WithCTE]),
         "With-CTE should not be inlined in analyzed plan.")
       assert(
-<<<<<<< HEAD
-        df.queryExecution.optimizedPlan.find(_.isInstanceOf[RepartitionOperation]).isEmpty,
-=======
-        !df.queryExecution.optimizedPlan.exists(_.isInstanceOf[WithCTE]),
->>>>>>> 61aa65d9
+        !df.queryExecution.optimizedPlan.exists(_.isInstanceOf[RepartitionOperation]),
         "With-CTE with one reference should be inlined in optimized plan.")
     }
   }
