--- conflicted
+++ resolved
@@ -90,13 +90,7 @@
     HintInfo(strategy = this.strategy.orElse(other.strategy))
   }
 
-<<<<<<< HEAD
-  override def toString: String = if (strategy.isDefined) s"(strategy=${strategy.get})" else "none"
-=======
-  override def toString: String = {
-    strategy.map(s => s"strategy=$s").getOrElse("none")
-  }
->>>>>>> 6bd7f569
+  override def toString: String = strategy.map(s => s"(strategy=$s)").getOrElse("none")
 }
 
 sealed abstract class JoinStrategyHint {
