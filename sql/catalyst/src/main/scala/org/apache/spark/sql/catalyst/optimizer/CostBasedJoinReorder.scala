/*
 * Licensed to the Apache Software Foundation (ASF) under one or more
 * contributor license agreements.  See the NOTICE file distributed with
 * this work for additional information regarding copyright ownership.
 * The ASF licenses this file to You under the Apache License, Version 2.0
 * (the "License"); you may not use this file except in compliance with
 * the License.  You may obtain a copy of the License at
 *
 *    http://www.apache.org/licenses/LICENSE-2.0
 *
 * Unless required by applicable law or agreed to in writing, software
 * distributed under the License is distributed on an "AS IS" BASIS,
 * WITHOUT WARRANTIES OR CONDITIONS OF ANY KIND, either express or implied.
 * See the License for the specific language governing permissions and
 * limitations under the License.
 */

package org.apache.spark.sql.catalyst.optimizer

import scala.collection.mutable

import org.apache.spark.internal.Logging
import org.apache.spark.sql.catalyst.expressions.{And, Attribute, AttributeSet, Expression, PredicateHelper}
import org.apache.spark.sql.catalyst.plans.{Inner, InnerLike, JoinType}
import org.apache.spark.sql.catalyst.plans.logical._
import org.apache.spark.sql.catalyst.rules.Rule
import org.apache.spark.sql.internal.SQLConf


/**
 * Cost-based join reorder.
 * We may have several join reorder algorithms in the future. This class is the entry of these
 * algorithms, and chooses which one to use.
 */
object CostBasedJoinReorder extends Rule[LogicalPlan] with PredicateHelper {

  private def conf = SQLConf.get

  def apply(plan: LogicalPlan): LogicalPlan = {
    if (!conf.cboEnabled || !conf.joinReorderEnabled) {
      plan
    } else {
      // Use a map to track the hints on the join items. If a join relation turns out unchanged
      // at the end of the join reorder, we can apply the original hint back to it if any.
      val hintMap = new mutable.HashMap[LogicalPlan, HintInfo]
      val result = plan transformDown {
        // Start reordering with a joinable item, which is an InnerLike join with conditions.
        case j @ Join(_, _, _: InnerLike, Some(cond), _) =>
          reorder(j, j.output, hintMap)
        case p @ Project(projectList, Join(_, _, _: InnerLike, Some(cond), _))
          if projectList.forall(_.isInstanceOf[Attribute]) =>
          reorder(p, p.output, hintMap)
      }
<<<<<<< HEAD
      // After reordering is finished, convert OrderedJoin back to Join.
      // Note that this needs to be done bottom-up to make sure the hints can be mapped to any
      // unchanged relations.
      result transformUp {
        case OrderedJoin(left, right, jt, cond) =>
          Join(left, right, jt, cond,
            JoinHint(hintMap.get(left), hintMap.get(right)))
=======

      // After reordering is finished, convert OrderedJoin back to Join
      result transformDown {
        case OrderedJoin(left, right, jt, cond) => Join(left, right, jt, cond)
>>>>>>> 4bdfda92
      }
    }
  }

  private def reorder(
      plan: LogicalPlan,
      output: Seq[Attribute],
      hintMap: mutable.HashMap[LogicalPlan, HintInfo]): LogicalPlan = {
    val (items, conditions) = extractInnerJoins(plan, hintMap)
    val result =
      // Do reordering if the number of items is appropriate and join conditions exist.
      // We also need to check if costs of all items can be evaluated.
      if (items.size > 2 && items.size <= conf.joinReorderDPThreshold && conditions.nonEmpty &&
          items.forall(_.stats.rowCount.isDefined)) {
        JoinReorderDP.search(conf, items, conditions, output)
      } else {
        plan
      }
    // Set consecutive join nodes ordered.
    replaceWithOrderedJoin(result)
  }

  /**
   * Extracts items of consecutive inner joins and join conditions.
   * This method works for bushy trees and left/right deep trees.
   */
  private def extractInnerJoins(
      plan: LogicalPlan,
      hintMap: mutable.HashMap[LogicalPlan, HintInfo]): (Seq[LogicalPlan], Set[Expression]) = {
    plan match {
      case Join(left, right, _: InnerLike, Some(cond), hint) =>
        hint.leftHint.map(hintMap.put(left, _))
        hint.rightHint.map(hintMap.put(right, _))
        val (leftPlans, leftConditions) = extractInnerJoins(left, hintMap)
        val (rightPlans, rightConditions) = extractInnerJoins(right, hintMap)
        (leftPlans ++ rightPlans, splitConjunctivePredicates(cond).toSet ++
          leftConditions ++ rightConditions)
      case Project(projectList, j @ Join(_, _, _: InnerLike, Some(cond), _))
        if projectList.forall(_.isInstanceOf[Attribute]) =>
        extractInnerJoins(j, hintMap)
      case _ =>
        (Seq(plan), Set())
    }
  }

  private def replaceWithOrderedJoin(plan: LogicalPlan): LogicalPlan = plan match {
    case j @ Join(left, right, jt: InnerLike, Some(cond), _) =>
      val replacedLeft = replaceWithOrderedJoin(left)
      val replacedRight = replaceWithOrderedJoin(right)
      OrderedJoin(replacedLeft, replacedRight, jt, Some(cond))
    case p @ Project(projectList, j @ Join(_, _, _: InnerLike, Some(cond), _)) =>
      p.copy(child = replaceWithOrderedJoin(j))
    case _ =>
      plan
  }
}

/** This is a mimic class for a join node that has been ordered. */
case class OrderedJoin(
    left: LogicalPlan,
    right: LogicalPlan,
    joinType: JoinType,
    condition: Option[Expression]) extends BinaryNode {
  override def output: Seq[Attribute] = left.output ++ right.output
}

/**
 * Reorder the joins using a dynamic programming algorithm. This implementation is based on the
 * paper: Access Path Selection in a Relational Database Management System.
 * http://www.inf.ed.ac.uk/teaching/courses/adbs/AccessPath.pdf
 *
 * First we put all items (basic joined nodes) into level 0, then we build all two-way joins
 * at level 1 from plans at level 0 (single items), then build all 3-way joins from plans
 * at previous levels (two-way joins and single items), then 4-way joins ... etc, until we
 * build all n-way joins and pick the best plan among them.
 *
 * When building m-way joins, we only keep the best plan (with the lowest cost) for the same set
 * of m items. E.g., for 3-way joins, we keep only the best plan for items {A, B, C} among
 * plans (A J B) J C, (A J C) J B and (B J C) J A.
 * We also prune cartesian product candidates when building a new plan if there exists no join
 * condition involving references from both left and right. This pruning strategy significantly
 * reduces the search space.
 * E.g., given A J B J C J D with join conditions A.k1 = B.k1 and B.k2 = C.k2 and C.k3 = D.k3,
 * plans maintained for each level are as follows:
 * level 0: p({A}), p({B}), p({C}), p({D})
 * level 1: p({A, B}), p({B, C}), p({C, D})
 * level 2: p({A, B, C}), p({B, C, D})
 * level 3: p({A, B, C, D})
 * where p({A, B, C, D}) is the final output plan.
 *
 * For cost evaluation, since physical costs for operators are not available currently, we use
 * cardinalities and sizes to compute costs.
 */
object JoinReorderDP extends PredicateHelper with Logging {

  def search(
      conf: SQLConf,
      items: Seq[LogicalPlan],
      conditions: Set[Expression],
      output: Seq[Attribute]): LogicalPlan = {

    val startTime = System.nanoTime()
    // Level i maintains all found plans for i + 1 items.
    // Create the initial plans: each plan is a single item with zero cost.
    val itemIndex = items.zipWithIndex
    val foundPlans = mutable.Buffer[JoinPlanMap](itemIndex.map {
      case (item, id) => Set(id) -> JoinPlan(Set(id), item, Set.empty, Cost(0, 0))
    }.toMap)

    // Build filters from the join graph to be used by the search algorithm.
    val filters = JoinReorderDPFilters.buildJoinGraphInfo(conf, items, conditions, itemIndex)

    // Build plans for next levels until the last level has only one plan. This plan contains
    // all items that can be joined, so there's no need to continue.
    val topOutputSet = AttributeSet(output)
    while (foundPlans.size < items.length) {
      // Build plans for the next level.
      foundPlans += searchLevel(foundPlans, conf, conditions, topOutputSet, filters)
    }

    val durationInMs = (System.nanoTime() - startTime) / (1000 * 1000)
    logDebug(s"Join reordering finished. Duration: $durationInMs ms, number of items: " +
      s"${items.length}, number of plans in memo: ${foundPlans.map(_.size).sum}")

    // The last level must have one and only one plan, because all items are joinable.
    assert(foundPlans.size == items.length && foundPlans.last.size == 1)
    foundPlans.last.head._2.plan match {
      case p @ Project(projectList, j: Join) if projectList != output =>
        assert(topOutputSet == p.outputSet)
        // Keep the same order of final output attributes.
        p.copy(projectList = output)
      case finalPlan if !sameOutput(finalPlan, output) =>
        Project(output, finalPlan)
      case finalPlan =>
        finalPlan
    }
  }

  private def sameOutput(plan: LogicalPlan, expectedOutput: Seq[Attribute]): Boolean = {
    val thisOutput = plan.output
    thisOutput.length == expectedOutput.length && thisOutput.zip(expectedOutput).forall {
      case (a1, a2) => a1.semanticEquals(a2)
    }
  }

  /** Find all possible plans at the next level, based on existing levels. */
  private def searchLevel(
      existingLevels: Seq[JoinPlanMap],
      conf: SQLConf,
      conditions: Set[Expression],
      topOutput: AttributeSet,
      filters: Option[JoinGraphInfo]): JoinPlanMap = {

    val nextLevel = mutable.Map.empty[Set[Int], JoinPlan]
    var k = 0
    val lev = existingLevels.length - 1
    // Build plans for the next level from plans at level k (one side of the join) and level
    // lev - k (the other side of the join).
    // For the lower level k, we only need to search from 0 to lev - k, because when building
    // a join from A and B, both A J B and B J A are handled.
    while (k <= lev - k) {
      val oneSideCandidates = existingLevels(k).values.toSeq
      for (i <- oneSideCandidates.indices) {
        val oneSidePlan = oneSideCandidates(i)
        val otherSideCandidates = if (k == lev - k) {
          // Both sides of a join are at the same level, no need to repeat for previous ones.
          oneSideCandidates.drop(i)
        } else {
          existingLevels(lev - k).values.toSeq
        }

        otherSideCandidates.foreach { otherSidePlan =>
          buildJoin(oneSidePlan, otherSidePlan, conf, conditions, topOutput, filters) match {
            case Some(newJoinPlan) =>
              // Check if it's the first plan for the item set, or it's a better plan than
              // the existing one due to lower cost.
              val existingPlan = nextLevel.get(newJoinPlan.itemIds)
              if (existingPlan.isEmpty || newJoinPlan.betterThan(existingPlan.get, conf)) {
                nextLevel.update(newJoinPlan.itemIds, newJoinPlan)
              }
            case None =>
          }
        }
      }
      k += 1
    }
    nextLevel.toMap
  }

  /**
   * Builds a new JoinPlan if the following conditions hold:
   * - the sets of items contained in left and right sides do not overlap.
   * - there exists at least one join condition involving references from both sides.
   * - if star-join filter is enabled, allow the following combinations:
   *         1) (oneJoinPlan U otherJoinPlan) is a subset of star-join
   *         2) star-join is a subset of (oneJoinPlan U otherJoinPlan)
   *         3) (oneJoinPlan U otherJoinPlan) is a subset of non star-join
   *
   * @param oneJoinPlan One side JoinPlan for building a new JoinPlan.
   * @param otherJoinPlan The other side JoinPlan for building a new join node.
   * @param conf SQLConf for statistics computation.
   * @param conditions The overall set of join conditions.
   * @param topOutput The output attributes of the final plan.
   * @param filters Join graph info to be used as filters by the search algorithm.
   * @return Builds and returns a new JoinPlan if both conditions hold. Otherwise, returns None.
   */
  private def buildJoin(
      oneJoinPlan: JoinPlan,
      otherJoinPlan: JoinPlan,
      conf: SQLConf,
      conditions: Set[Expression],
      topOutput: AttributeSet,
      filters: Option[JoinGraphInfo]): Option[JoinPlan] = {

    if (oneJoinPlan.itemIds.intersect(otherJoinPlan.itemIds).nonEmpty) {
      // Should not join two overlapping item sets.
      return None
    }

    if (filters.isDefined) {
      // Apply star-join filter, which ensures that tables in a star schema relationship
      // are planned together. The star-filter will eliminate joins among star and non-star
      // tables until the star joins are built. The following combinations are allowed:
      // 1. (oneJoinPlan U otherJoinPlan) is a subset of star-join
      // 2. star-join is a subset of (oneJoinPlan U otherJoinPlan)
      // 3. (oneJoinPlan U otherJoinPlan) is a subset of non star-join
      val isValidJoinCombination =
        JoinReorderDPFilters.starJoinFilter(oneJoinPlan.itemIds, otherJoinPlan.itemIds,
          filters.get)
      if (!isValidJoinCombination) return None
    }

    val onePlan = oneJoinPlan.plan
    val otherPlan = otherJoinPlan.plan
    val joinConds = conditions
      .filterNot(l => canEvaluate(l, onePlan))
      .filterNot(r => canEvaluate(r, otherPlan))
      .filter(e => e.references.subsetOf(onePlan.outputSet ++ otherPlan.outputSet))
    if (joinConds.isEmpty) {
      // Cartesian product is very expensive, so we exclude them from candidate plans.
      // This also significantly reduces the search space.
      return None
    }

    // Put the deeper side on the left, tend to build a left-deep tree.
    val (left, right) = if (oneJoinPlan.itemIds.size >= otherJoinPlan.itemIds.size) {
      (onePlan, otherPlan)
    } else {
      (otherPlan, onePlan)
    }
    val newJoin = Join(left, right, Inner, joinConds.reduceOption(And), JoinHint.NONE)
    val collectedJoinConds = joinConds ++ oneJoinPlan.joinConds ++ otherJoinPlan.joinConds
    val remainingConds = conditions -- collectedJoinConds
    val neededAttr = AttributeSet(remainingConds.flatMap(_.references)) ++ topOutput
    val neededFromNewJoin = newJoin.output.filter(neededAttr.contains)
    val newPlan =
      if ((newJoin.outputSet -- neededFromNewJoin).nonEmpty) {
        Project(neededFromNewJoin, newJoin)
      } else {
        newJoin
      }

    val itemIds = oneJoinPlan.itemIds.union(otherJoinPlan.itemIds)
    // Now the root node of onePlan/otherPlan becomes an intermediate join (if it's a non-leaf
    // item), so the cost of the new join should also include its own cost.
    val newPlanCost = oneJoinPlan.planCost + oneJoinPlan.rootCost(conf) +
      otherJoinPlan.planCost + otherJoinPlan.rootCost(conf)
    Some(JoinPlan(itemIds, newPlan, collectedJoinConds, newPlanCost))
  }

  /** Map[set of item ids, join plan for these items] */
  type JoinPlanMap = Map[Set[Int], JoinPlan]

  /**
   * Partial join order in a specific level.
   *
   * @param itemIds Set of item ids participating in this partial plan.
   * @param plan The plan tree with the lowest cost for these items found so far.
   * @param joinConds Join conditions included in the plan.
   * @param planCost The cost of this plan tree is the sum of costs of all intermediate joins.
   */
  case class JoinPlan(
      itemIds: Set[Int],
      plan: LogicalPlan,
      joinConds: Set[Expression],
      planCost: Cost) {

    /** Get the cost of the root node of this plan tree. */
    def rootCost(conf: SQLConf): Cost = {
      if (itemIds.size > 1) {
        val rootStats = plan.stats
        Cost(rootStats.rowCount.get, rootStats.sizeInBytes)
      } else {
        // If the plan is a leaf item, it has zero cost.
        Cost(0, 0)
      }
    }

    def betterThan(other: JoinPlan, conf: SQLConf): Boolean = {
      if (other.planCost.card == 0 || other.planCost.size == 0) {
        false
      } else {
        val relativeRows = BigDecimal(this.planCost.card) / BigDecimal(other.planCost.card)
        val relativeSize = BigDecimal(this.planCost.size) / BigDecimal(other.planCost.size)
        relativeRows * conf.joinReorderCardWeight +
          relativeSize * (1 - conf.joinReorderCardWeight) < 1
      }
    }
  }
}

/**
 * This class defines the cost model for a plan.
 * @param card Cardinality (number of rows).
 * @param size Size in bytes.
 */
case class Cost(card: BigInt, size: BigInt) {
  def +(other: Cost): Cost = Cost(this.card + other.card, this.size + other.size)
}

/**
 * Implements optional filters to reduce the search space for join enumeration.
 *
 * 1) Star-join filters: Plan star-joins together since they are assumed
 *    to have an optimal execution based on their RI relationship.
 * 2) Cartesian products: Defer their planning later in the graph to avoid
 *    large intermediate results (expanding joins, in general).
 * 3) Composite inners: Don't generate "bushy tree" plans to avoid materializing
 *   intermediate results.
 *
 * Filters (2) and (3) are not implemented.
 */
object JoinReorderDPFilters extends PredicateHelper {
  /**
   * Builds join graph information to be used by the filtering strategies.
   * Currently, it builds the sets of star/non-star joins.
   * It can be extended with the sets of connected/unconnected joins, which
   * can be used to filter Cartesian products.
   */
  def buildJoinGraphInfo(
      conf: SQLConf,
      items: Seq[LogicalPlan],
      conditions: Set[Expression],
      itemIndex: Seq[(LogicalPlan, Int)]): Option[JoinGraphInfo] = {

    if (conf.joinReorderDPStarFilter) {
      // Compute the tables in a star-schema relationship.
      val starJoin = StarSchemaDetection.findStarJoins(items, conditions.toSeq)
      val nonStarJoin = items.filterNot(starJoin.contains(_))

      if (starJoin.nonEmpty && nonStarJoin.nonEmpty) {
        val itemMap = itemIndex.toMap
        Some(JoinGraphInfo(starJoin.map(itemMap).toSet, nonStarJoin.map(itemMap).toSet))
      } else {
        // Nothing interesting to return.
        None
      }
    } else {
      // Star schema filter is not enabled.
      None
    }
  }

  /**
   * Applies the star-join filter that eliminates join combinations among star
   * and non-star tables until the star join is built.
   *
   * Given the oneSideJoinPlan/otherSideJoinPlan, which represent all the plan
   * permutations generated by the DP join enumeration, and the star/non-star plans,
   * the following plan combinations are allowed:
   * 1. (oneSideJoinPlan U otherSideJoinPlan) is a subset of star-join
   * 2. star-join is a subset of (oneSideJoinPlan U otherSideJoinPlan)
   * 3. (oneSideJoinPlan U otherSideJoinPlan) is a subset of non star-join
   *
   * It assumes the sets are disjoint.
   *
   * Example query graph:
   *
   * t1   d1 - t2 - t3
   *  \  /
   *   f1
   *   |
   *   d2
   *
   * star: {d1, f1, d2}
   * non-star: {t2, t1, t3}
   *
   * level 0: (f1 ), (d2 ), (t3 ), (d1 ), (t1 ), (t2 )
   * level 1: {t3 t2 }, {f1 d2 }, {f1 d1 }
   * level 2: {d2 f1 d1 }
   * level 3: {t1 d1 f1 d2 }, {t2 d1 f1 d2 }
   * level 4: {d1 t2 f1 t1 d2 }, {d1 t3 t2 f1 d2 }
   * level 5: {d1 t3 t2 f1 t1 d2 }
   *
   * @param oneSideJoinPlan One side of the join represented as a set of plan ids.
   * @param otherSideJoinPlan The other side of the join represented as a set of plan ids.
   * @param filters Star and non-star plans represented as sets of plan ids
   */
  def starJoinFilter(
      oneSideJoinPlan: Set[Int],
      otherSideJoinPlan: Set[Int],
      filters: JoinGraphInfo) : Boolean = {
    val starJoins = filters.starJoins
    val nonStarJoins = filters.nonStarJoins
    val join = oneSideJoinPlan.union(otherSideJoinPlan)

    // Disjoint sets
    oneSideJoinPlan.intersect(otherSideJoinPlan).isEmpty &&
      // Either star or non-star is empty
      (starJoins.isEmpty || nonStarJoins.isEmpty ||
        // Join is a subset of the star-join
        join.subsetOf(starJoins) ||
        // Star-join is a subset of join
        starJoins.subsetOf(join) ||
        // Join is a subset of non-star
        join.subsetOf(nonStarJoins))
  }
}

/**
 * Helper class that keeps information about the join graph as sets of item/plan ids.
 * It currently stores the star/non-star plans. It can be
 * extended with the set of connected/unconnected plans.
 */
case class JoinGraphInfo (starJoins: Set[Int], nonStarJoins: Set[Int])<|MERGE_RESOLUTION|>--- conflicted
+++ resolved
@@ -51,7 +51,6 @@
           if projectList.forall(_.isInstanceOf[Attribute]) =>
           reorder(p, p.output, hintMap)
       }
-<<<<<<< HEAD
       // After reordering is finished, convert OrderedJoin back to Join.
       // Note that this needs to be done bottom-up to make sure the hints can be mapped to any
       // unchanged relations.
@@ -59,12 +58,6 @@
         case OrderedJoin(left, right, jt, cond) =>
           Join(left, right, jt, cond,
             JoinHint(hintMap.get(left), hintMap.get(right)))
-=======
-
-      // After reordering is finished, convert OrderedJoin back to Join
-      result transformDown {
-        case OrderedJoin(left, right, jt, cond) => Join(left, right, jt, cond)
->>>>>>> 4bdfda92
       }
     }
   }
